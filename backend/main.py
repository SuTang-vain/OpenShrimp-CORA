#!/usr/bin/env python3
"""
 CORA FastAPI 主应用
OpenShrimp 的智能搜索与 RAG 系统后端

运行环境: Python 3.11+
依赖: fastapi, uvicorn, pydantic, asyncio
"""

import asyncio
import inspect
import logging
import time
from contextlib import asynccontextmanager
from typing import Dict, Any

from fastapi import FastAPI, Request, HTTPException
from fastapi.middleware.cors import CORSMiddleware
from fastapi.middleware.gzip import GZipMiddleware
from fastapi.responses import JSONResponse
from fastapi.openapi.docs import get_swagger_ui_html
from fastapi.openapi.utils import get_openapi

# 导入路由
from backend.api.routes.search import router as search_router
from backend.api.routes.documents import router as documents_router
from backend.api.routes.agents import router as agents_router
from backend.api.routes.health import router as health_router
from backend.api.routes.admin import router as admin_router
from backend.api.routes.auth import router as auth_router
from backend.api.routes.embedding import router as embedding_router
from backend.api.routes.mcp import router as mcp_router
<<<<<<< HEAD
from backend.api.routes.mcp_graph import router as mcp_graph_router`nfrom backend.api.routes.graph import router as graph_router
=======
from backend.api.routes.mcp_rag import router as mcp_rag_router`nfrom backend.api.routes.graph import router as graph_router
>>>>>>> f561e8bf
from backend.api.routes.services import router as services_router
from backend.api.routes.debug import router as debug_router
from backend.infrastructure.graph.neo4j_client import Neo4jClient
from backend.infrastructure.graph.memory_graph import MemoryGraphStore

# 导入中间件
from backend.api.middleware.auth import AuthMiddleware
from backend.api.middleware.rate_limit import RateLimitMiddleware
from backend.api.middleware.logging import LoggingMiddleware

# 导入配置和服务
from backend.infrastructure.config.settings import get_settings
from backend.services.agent.manager import AgentServiceManager
from backend.services.search.engine import SearchEngineService
from backend.services.document.service import DocumentService
from backend.core.rag import create_rag_engine
from backend.core.llm import create_llm_manager
from backend.services.agent.camel_service import CamelAgentService

# 配置日志
logging.basicConfig(
    level=logging.INFO,
    format='%(asctime)s - %(name)s - %(levelname)s - %(message)s'
)
logger = logging.getLogger(__name__)

# 全局服务实例
services: Dict[str, Any] = {}


@asynccontextmanager
async def lifespan(app: FastAPI):
    """应用生命周期管理"""
    # 启动时初始化
    logger.info("正在启动 CORA...")
    
    try:

        # 加载配置
        settings = get_settings()
        
        # 初始化LLM管理器
        if settings.llm_config:
            llm_manager = create_llm_manager(settings.llm_config)
            services['llm_manager'] = llm_manager
            logger.info("LLM管理器初始化完成")
        
        # 初始化RAG引擎
        if settings.rag_config:
            rag_config = settings.rag_config.copy()
            rag_config['llm_manager'] = services.get('llm_manager')
            rag_engine = create_rag_engine(rag_config)
            services['rag_engine'] = rag_engine
            logger.info("RAG引擎初始化完成")

        # 初始化 Neo4j 图数据库客户端（若已配置凭据，则加载）
        try:
            graph_db = Neo4jClient.from_store()
            if graph_db:
                services['graph_db'] = graph_db
                logger.info("Neo4j 图数据库客户端已加载")
            else:
                logger.info("Neo4j 凭据未配置或连接失败，跳过图数据库客户端初始化")
        except Exception as e:
            logger.warning(f"Neo4j 客户端初始化异常: {e}")

        # 初始化内存图谱（ContextGraph MCP 的内存实现）
        try:
            context_graph = MemoryGraphStore()
            services['context_graph'] = context_graph
            logger.info("内存图谱（ContextGraph）已初始化")
        except Exception as e:
            logger.warning(f"内存图谱初始化异常: {e}")
        
        # 初始化服务管理器
        agent_manager = AgentServiceManager()
        services['agent_manager'] = agent_manager
        
        # 初始化搜索引擎服务
        search_service = SearchEngineService({
            'rag_engine': services.get('rag_engine'),
            'max_results': 20,
            'default_timeout': 30.0,
            'enable_web_search': True,
            'enable_document_search': True
        })
        services['search_service'] = search_service
        
        # 初始化文档服务（统一使用 service.py 实现）
        document_service = DocumentService({
            'rag_engine': services.get('rag_engine'),
            'storage_path': "./data/documents",
            'max_file_size': 50 * 1024 * 1024,
            'supported_formats': [
                '.txt', '.md', '.pdf', '.docx', '.html', '.json', '.csv'
            ],
            'enable_ocr': False,
            'enable_auto_processing': True
        })
        services['document_service'] = document_service

        # 初始化 CAMEL 多Agent 服务（按开关）
        if getattr(settings.agent, 'enable_camel_framework', False):
            camel_service = CamelAgentService({
                'llm_manager': services.get('llm_manager'),
                'rag_engine': services.get('rag_engine'),
                'available_agents': settings.agent.available_agents,
                'search_engines': ['google', 'bing'],
                'max_results': 10
            })
            services['camel_service'] = camel_service
            logger.info("CAMEL智能体服务初始化完成")
        
        # 健康检查
        health_checks = await perform_health_checks()
        if not all(health_checks.values()):
            logger.warning(f"部分服务健康检查失败: {health_checks}")
        
        logger.info("CORA 启动完成")
        
        yield
        
    except Exception as e:
        logger.error(f"启动失败: {e}")
        raise
    
    finally:
        # 关闭时清理
        logger.info("正在关闭 CORA...")
        
        # 清理服务（兼容同步/异步 close 方法）
        for service_name, service in services.items():
            try:
                if hasattr(service, 'close'):
                    close_fn = getattr(service, 'close')
                    if inspect.iscoroutinefunction(close_fn):
                        await close_fn()
                    else:
                        close_fn()
                logger.info(f"服务 {service_name} 已关闭")
            except Exception as e:
                logger.error(f"关闭服务 {service_name} 失败: {e}")
        
        services.clear()
        logger.info("CORA 已关闭")


async def perform_health_checks() -> Dict[str, bool]:
    """执行健康检查"""
    health_status: Dict[str, bool] = {}

    # 检查LLM管理器
    if 'llm_manager' in services:
        try:
            llm_health = await services['llm_manager'].health_check()
            health_status['llm_manager'] = all(llm_health.values())
        except Exception as e:
            logger.error(f"LLM管理器健康检查失败: {e}")
            health_status['llm_manager'] = False

    # 检查RAG引擎
    if 'rag_engine' in services:
        try:
            rag_health = await services['rag_engine'].health_check()
            health_status['rag_engine'] = all(rag_health.values())
        except Exception as e:
            logger.error(f"RAG引擎健康检查失败: {e}")
            health_status['rag_engine'] = False

    return health_status


# 创建FastAPI应用
app = FastAPI(
    title="CORA API",
    description="OpenShrimp 的智能搜索与 RAG 系统",
    version="2.0.0",
    docs_url=None,  # 禁用默认文档
    redoc_url=None,  # 禁用默认ReDoc
    lifespan=lifespan
)

# 添加中间件

# CORS中间件
app.add_middleware(
    CORSMiddleware,
    allow_origins=[
        "http://localhost:3000",
        "http://127.0.0.1:3000", 
        "http://10.157.57.195:3000"
    ],  # 允许的前端域名
    allow_credentials=True,
    allow_methods=["GET", "POST", "PUT", "DELETE", "OPTIONS"],
    allow_headers=["*"],
)

# Gzip压缩中间件
app.add_middleware(GZipMiddleware, minimum_size=1000)

# 自定义中间件
app.add_middleware(LoggingMiddleware)
app.add_middleware(RateLimitMiddleware)
app.add_middleware(AuthMiddleware)


# 全局异常处理器
@app.exception_handler(HTTPException)
async def http_exception_handler(request: Request, exc: HTTPException):
    """HTTP异常处理器"""
    return JSONResponse(
        status_code=exc.status_code,
        content={
            "error": {
                "code": exc.status_code,
                "message": exc.detail,
                "timestamp": time.time(),
                "path": str(request.url)
            }
        }
    )


@app.exception_handler(Exception)
async def general_exception_handler(request: Request, exc: Exception):
    """通用异常处理器"""
    logger.error(f"未处理的异常: {exc}", exc_info=True)
    
    return JSONResponse(
        status_code=500,
        content={
            "error": {
                "code": 500,
                "message": "内部服务器错误",
                "timestamp": time.time(),
                "path": str(request.url)
            }
        }
    )


# 请求处理中间件
@app.middleware("http")
async def process_time_middleware(request: Request, call_next):
    """请求处理时间中间件"""
    start_time = time.time()
    response = await call_next(request)
    process_time = time.time() - start_time
    response.headers["X-Process-Time"] = str(process_time)
    return response


# 根路由
@app.get("/")
async def root():
    """根路径"""
    return {
        "name": "Shrimp Agent v2 API",
        "version": "2.0.0",
        "description": "现代化的智能搜索和RAG系统",
        "status": "running",
        "timestamp": time.time(),
        "docs": "/docs",
        "health": "/health"
    }


# 自定义文档路由
@app.get("/docs", include_in_schema=False)
async def custom_swagger_ui_html():
    """自定义Swagger UI"""
    return get_swagger_ui_html(
        openapi_url="/openapi.json",
        title="Shrimp Agent v2 API - 文档",
        swagger_js_url="https://cdn.jsdelivr.net/npm/swagger-ui-dist@5/swagger-ui-bundle.js",
        swagger_css_url="https://cdn.jsdelivr.net/npm/swagger-ui-dist@5/swagger-ui.css",
    )


# 自定义OpenAPI
@app.get("/openapi.json", include_in_schema=False)
async def custom_openapi():
    """自定义OpenAPI规范"""
    if app.openapi_schema:
        return app.openapi_schema
    
    openapi_schema = get_openapi(
        title="Shrimp Agent v2 API",
        version="2.0.0",
        description="现代化的智能搜索和RAG系统API文档",
        routes=app.routes,
    )
    
    # 添加自定义信息
    openapi_schema["info"]["contact"] = {
        "name": "Shrimp Agent Team",
        "email": "support@shrimpagent.com"
    }
    
    openapi_schema["info"]["license"] = {
        "name": "MIT",
        "url": "https://opensource.org/licenses/MIT"
    }
    
    app.openapi_schema = openapi_schema
    return app.openapi_schema


# 服务访问器
@app.middleware("http")
async def add_services_to_request(request: Request, call_next):
    """将服务添加到请求上下文"""
    request.state.services = services
    response = await call_next(request)
    return response


# 注册路由
app.include_router(
    health_router,
    prefix="/health",
    tags=["健康检查"]
)

app.include_router(
    auth_router,
    prefix="/api/auth",
    tags=["认证"]
)

app.include_router(
    search_router,
    prefix="/api",
    tags=["搜索"]
)

app.include_router(
    embedding_router,
    prefix="/api",
    tags=["嵌入"]
)

app.include_router(
    mcp_router,
    prefix="/api",
    tags=["MCP"]
)
<<<<<<< HEAD
`n`napp.include_router(`n    mcp_graph_router,`n    prefix="/api",`n    tags=["MCP-Graph"]`n)`n
=======
`n`napp.include_router(`n    mcp_rag_router,`n    prefix="/api",`n    tags=["MCP-RAG"]`n)`n
>>>>>>> f561e8bf
app.include_router(
    graph_router,
    prefix="/api",
    tags=["图谱"]
)

app.include_router(
    services_router,
    prefix="/api",
    tags=["服务适配"]
)

app.include_router(
    documents_router,
    prefix="/api",
    tags=["文档管理"]
)

app.include_router(
    debug_router,
    prefix="/api",
    tags=["调试"]
)

app.include_router(
    agents_router,
    prefix="/api/v1/agents",
    tags=["智能体"]
)

app.include_router(
    admin_router,
    prefix="/api/v1/admin",
    tags=["管理"]
)


# 开发模式启动
if __name__ == "__main__":
    import uvicorn
    
    # 获取配置
    settings = get_settings()
    
    # 启动服务器
    uvicorn.run(
            "backend.main:app",
            host=settings.host,
            port=settings.port,
            reload=settings.debug,
            log_level="info" if not settings.debug else "debug",
            access_log=True
        )<|MERGE_RESOLUTION|>--- conflicted
+++ resolved
@@ -30,11 +30,7 @@
 from backend.api.routes.auth import router as auth_router
 from backend.api.routes.embedding import router as embedding_router
 from backend.api.routes.mcp import router as mcp_router
-<<<<<<< HEAD
 from backend.api.routes.mcp_graph import router as mcp_graph_router`nfrom backend.api.routes.graph import router as graph_router
-=======
-from backend.api.routes.mcp_rag import router as mcp_rag_router`nfrom backend.api.routes.graph import router as graph_router
->>>>>>> f561e8bf
 from backend.api.routes.services import router as services_router
 from backend.api.routes.debug import router as debug_router
 from backend.infrastructure.graph.neo4j_client import Neo4jClient
@@ -382,11 +378,7 @@
     prefix="/api",
     tags=["MCP"]
 )
-<<<<<<< HEAD
 `n`napp.include_router(`n    mcp_graph_router,`n    prefix="/api",`n    tags=["MCP-Graph"]`n)`n
-=======
-`n`napp.include_router(`n    mcp_rag_router,`n    prefix="/api",`n    tags=["MCP-RAG"]`n)`n
->>>>>>> f561e8bf
 app.include_router(
     graph_router,
     prefix="/api",
